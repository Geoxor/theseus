<script setup>
import {ChevronLeftIcon, ChevronRightIcon} from 'omorphia'
import Instance from '@/components/ui/Instance.vue'
import News from '@/components/ui/News.vue'
import {onMounted, onUnmounted, ref} from 'vue'

const props = defineProps({
  instances: {
    type: Array,
    default() {
      return []
    },
  },
  news: {
    type: Array,
    default() {
      return []
    },
  },
  label: {
    type: String,
    default: '',
  },
  canPaginate: Boolean,
})
const allowPagination = ref(false)
const modsRow = ref(null)
const newsRow = ref(null)
// Remove after state is populated with real data
const shouldRenderNormalInstances = props.instances && props.instances?.length !== 0
const shouldRenderNews = props.news && props.news?.length !== 0
const handlePaginationDisplay = () => {
  let parentsRow
  if (shouldRenderNormalInstances) parentsRow = modsRow.value
  if (shouldRenderNews) parentsRow = newsRow.value
  if (!parentsRow) return
  const children = parentsRow.children
  const lastChild = children[children.length - 1]
  const childBox = lastChild.getBoundingClientRect()
  if (childBox.x + childBox.width > window.innerWidth) allowPagination.value = true
  else allowPagination.value = false
}
onMounted(() => {
  if (props.canPaginate) window.addEventListener('resize', handlePaginationDisplay)
  // Check if pagination should be rendered on mount
  handlePaginationDisplay()
})
onUnmounted(() => {
  if (props.canPaginate) window.removeEventListener('resize', handlePaginationDisplay)
})
const handleLeftPage = () => {
  if (shouldRenderNormalInstances) modsRow.value.scrollLeft -= 170
  else if (shouldRenderNews) newsRow.value.scrollLeft -= 170
}
const handleRightPage = () => {
  if (shouldRenderNormalInstances) modsRow.value.scrollLeft += 170
  else if (shouldRenderNews) newsRow.value.scrollLeft += 170
}
</script>
<template>
  <div class="row">
    <div class="header">
      <p>{{ props.label }}</p>
      <hr aria-hidden="true"/>
      <div v-if="allowPagination" class="pagination">
        <ChevronLeftIcon @click="handleLeftPage"/>
        <ChevronRightIcon @click="handleRightPage"/>
      </div>
    </div>
    <section v-if="shouldRenderNormalInstances" ref="modsRow" class="instances">
      <Instance
          v-for="instance in props.instances"
          :key="instance.id"
          display="card"
          :instance="instance"
          class="row-instance"
      />
    </section>
<<<<<<< HEAD
    <section v-else-if="shouldRenderNews" ref="newsRow" class="news">
      <News v-for="newsValue in props.news" :key="newsValue.id" :news="newsValue" />
=======
    <section ref="newsRow" class="news" v-else-if="shouldRenderNews">
      <News v-for="news in props.news" :key="news.id" :news="news"/>
>>>>>>> bfe8b40f
    </section>
  </div>
</template>
<style lang="scss" scoped>
.row {
  display: flex;
  flex-direction: column;
  align-items: center;
  width: 100%;
  padding: 1rem;

  &:nth-child(even) {
    background: var(--color-bg);
  }

  .header {
    display: flex;
    justify-content: space-between;
    align-items: inherit;
    width: 100%;
    margin-bottom: 1rem;
    gap: 1rem;

    p {
      font-size: 1rem;
      white-space: nowrap;
      color: var(--color-contrast);
    }

    hr {
      background-color: var(--color-gray);
      height: 1px;
      width: 100%;
      border: none;
    }

    .pagination {
      display: inherit;
      align-items: inherit;

      svg {
        background: var(--color-raised-bg);
        border-radius: var(--radius-lg);
        width: 1.3rem;
        height: 1.2rem;
        cursor: pointer;
        margin-right: 0.5rem;
        transition: all ease-in-out 0.1s;

        &:hover {
          filter: brightness(150%);
        }
      }
    }
  }

  section {
    display: flex;
    align-items: inherit;
    transition: all ease-in-out 0.4s;
    gap: 1rem;
  }

  .news {
    margin: auto;
    width: 100%;
    scroll-behavior: smooth;
    overflow-x: scroll;
    overflow-y: hidden;

    &::-webkit-scrollbar {
      width: 0px;
      background: transparent;
    }
  }

  .instances {
    display: flex;
    flex-direction: row;
    width: 100%;
    gap: 1rem;
    margin-right: auto;
    margin-top: 0.8rem;
    scroll-behavior: smooth;
    overflow-x: scroll;
    overflow-y: hidden;

    &::-webkit-scrollbar {
      width: 0px;
      background: transparent;
    }
  }
}

.dark-mode {
  .row {
    &:nth-child(odd) {
      background-color: rgb(30, 31, 34);
    }
  }
}

.row-instance {
  min-width: 12rem;
  max-width: 12rem;
}
</style><|MERGE_RESOLUTION|>--- conflicted
+++ resolved
@@ -76,13 +76,8 @@
           class="row-instance"
       />
     </section>
-<<<<<<< HEAD
-    <section v-else-if="shouldRenderNews" ref="newsRow" class="news">
-      <News v-for="newsValue in props.news" :key="newsValue.id" :news="newsValue" />
-=======
     <section ref="newsRow" class="news" v-else-if="shouldRenderNews">
       <News v-for="news in props.news" :key="news.id" :news="news"/>
->>>>>>> bfe8b40f
     </section>
   </div>
 </template>
